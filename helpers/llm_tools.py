--- conflicted
+++ resolved
@@ -1,6 +1,4 @@
 import asyncio
-import json
-from datetime import datetime
 from html import escape
 from inspect import getmembers, isfunction
 from typing import Annotated, Awaitable, Callable, Literal
@@ -23,24 +21,14 @@
 )
 from models.reminder import ReminderModel
 from models.training import TrainingModel
-<<<<<<< HEAD
-=======
-from openai.types.chat import ChatCompletionToolParam
-from pydantic import ValidationError
-from typing import Awaitable, Callable, Annotated, Literal
-from typing_extensions import TypedDict
-import asyncio
-import json
-from datetime import datetime
->>>>>>> cdef8397
 
 _search = CONFIG.ai_search.instance()
 _sms = CONFIG.sms.instance()
 
 
-class AvailabilityCalenderDict(TypedDict):
-    date: str
-    time: str
+class UpdateClaimDict(TypedDict):
+    field: str
+    value: str
 
 
 class LlmPlugins:
@@ -62,7 +50,6 @@
         self.post_callback = post_callback
         self.tts_callback = tts_callback
 
-<<<<<<< HEAD
     async def end_call(self) -> str:
         """
         Use this if the customer said they want to end the call.
@@ -216,91 +203,110 @@
             return "The advisor is not available at this period."
 
     async def new_claim(
-=======
-    async def book_meeting(
->>>>>>> cdef8397
-        self,
-        customer_response: Annotated[
-            str,
-            """
-            Phrase used to confirm the action, in the same language as the client. This phrase will be spoken to the user.
-            # Rules
-            - Action should be rephrased in the present tense
-            - Must be in a single sentence
-            # Examples
-<<<<<<< HEAD
+        self,
+        customer_response: Annotated[
+            str,
+            """
+            Phrase used to confirm the update, in the same language as the customer. This phrase will be spoken to the user.
+
+            # Rules
+            - Action should be rephrased in the present tense
+            - Must be in a single sentence
+
+            # Examples
             - "I'am creating it right now."
             - "We'll start a case."
-=======
-            - "I'm trying to book it."
-            - "Im' booking it"
->>>>>>> cdef8397
-            """,
-        ],
-        reason: Annotated[
-            str,
-            """
-            The reason why the client wants a meeting.
-
-            # Rules
-            - The reason should be in the context of the banking industry
-
-<<<<<<< HEAD
+            """,
+        ],
+    ) -> str:
+        """
+        Use this if the customer wants to create a new claim.
+
+        # Behavior
+        1. Old claim is stored but not accessible anymore
+        2. Reset the Assistant claim
+
+        # Rules
+        - Approval from the customer must be explicitely given (e.g. 'I want to create a new claim')
+        - This should be used only when the subject is totally different
+
+        # Usage examples
+        - Customer wants explicitely to create a new claim
+        - Talking about a totally different subject
+        """
+        await self.tts_callback(customer_response, self.style)
+        # Launch post-call intelligence for the current call
+        await self.post_callback(self.call)
+        # Store the last message and use it at first message of the new claim
+        last_message = self.call.messages[-1]
+        call = CallStateModel(
+            initiate=self.call.initiate.model_copy(),
+            voice_id=self.call.voice_id,
+        )
+        call.messages += [
+            MessageModel(
+                action=MessageActionEnum.CALL,
+                content="",
+                persona=MessagePersonaEnum.HUMAN,
+            ),
+            last_message,
+        ]
+        self.call = call
+        return "Claim, reminders and messages reset"
+
+    async def new_or_updated_reminder(
+        self,
+        customer_response: Annotated[
+            str,
+            """
+            Phrase used to confirm the update, in the same language as the customer. This phrase will be spoken to the user.
+
+            # Rules
+            - Action should be rephrased in the present tense
+            - Must be in a single sentence
+
             # Examples
             - "A todo for next week is planned."
             - "I'm creating a reminder for the company to manage this for you."
             - "The rendez-vous is scheduled for tomorrow."
-=======
-            # Example
-            - "A new credit loan."
-            - "A mortgage simulation."
->>>>>>> cdef8397
-            """,
-        ],
-        start_timestamp: Annotated[
-            str,
-            """
-            Date and time in 'YYYY-MM-DDTHH:MM' format of the start of the meeting.
-            """,
-        ],
-        end_timestamp: Annotated[
-            str,
-            """
-            Date and time in 'YYYY-MM-DDTHH:MM' format of the end of the meeting.
-            """,
-        ],
-        # slot: Annotated[
-        #     AvailabilityCalenderDict,
-        #     """
-        #     The slot at list of dates and times to check for availability.
-        #     # Rules
-        #     - The date should be in the format 'YYYY-MM-DD'
-        #     - The time should be in the format 'HH:MM'
-        #     - The time should be in the 24-hour format
-        #     # Example
-        #     [{"date": "2022-02-15", "time": "10:00"}, {"date": "2022-02-17", "time": "14:00"}]
-        #     """,
-        # ],
-    ) -> str:
-        """
-        Use this to confirm the meeting.
-
-        # Behavior
-        1. Get the availability for the requested date
-        2. Get the reason of the meeting
-        3. Return a confirmation message
+            """,
+        ],
+        description: Annotated[
+            str,
+            "Description of the reminder, in English. Should be detailed enough to be understood by anyone. Example: 'Call back customer to get more details about the accident', 'Send analysis report to the customer'.",
+        ],
+        due_date_time: Annotated[
+            str,
+            "Datetime when the reminder should be triggered. Should be in the future, in the ISO format.",
+        ],
+        owner: Annotated[
+            str,
+            "The owner of the reminder, in English. Can be 'customer', 'assistant', or a third party from the claim. Try to be as specific as possible, with a name. Example: 'customer', 'assistant', 'contact', 'witness', 'police'.",
+        ],
+        title: Annotated[
+            str,
+            "Short title of the reminder, in English. Should be short and concise, in the format 'Verb + Subject'. Title is unique and allows the reminder to be updated. Example: 'Call back customer', 'Send analysis report', 'Study replacement estimates for the stolen watch'.",
+        ],
+    ) -> str:
+        """
+        Use this if you think there is something important to do.
+
+        # Behavior
+        1. Create a reminder with the given values
+        2. Return a confirmation message
 
         # Rules
-        - Use this every time a new meeting is requested before booking it
-
-        # Usage examples
-        - The client wants to book an new meeting
-        - A customer ask questions about an availability
-        """
-        await self.tts_callback(customer_response, self.style)
-        return "The meeting is booked."
-
-<<<<<<< HEAD
+        - A reminder should be as specific as possible
+        - If a reminder already exists, it will be updated with the new values
+        - The due date should be in the future
+
+        # Usage examples
+        - Ask precisions to an expert or the backoffice
+        - Call back for a follow-up
+        - Wait for customer to send a document
+        """
+        await self.tts_callback(customer_response, self.style)
+
         # Check if reminder already exists, if so update it
         for reminder in self.call.reminders:
             if reminder.title == title:
@@ -326,35 +332,48 @@
             return f'Failed to create reminder "{title}": {e.json()}'
 
     async def updated_claim(
-=======
-    async def get_advisor_available_slot(
->>>>>>> cdef8397
-        self,
-        customer_response: Annotated[
-            str,
-            """
-            Phrase used to confirm the action, in the same language as the client. This phrase will be spoken to the user.
-            # Rules
-            - Action should be rephrased in the present tense
-            - Must be in a single sentence
-            # Examples
-<<<<<<< HEAD
+        self,
+        customer_response: Annotated[
+            str,
+            """
+            Phrase used to confirm the update, in the same language as the customer. This phrase will be spoken to the user.
+
+            # Rules
+            - Action should be rephrased in the present tense
+            - Must be in a single sentence
+
+            # Examples
             - "I am updating the claim with your new address."
             - "The phone number is now stored in the case."
             - "Your birthdate is written down."
-=======
-            - "I'm trying to book it."
-            - "Im' booking it"
->>>>>>> cdef8397
-            """,
-        ],
-        start_timestamp: Annotated[
-            str,
-            """
-            Date and time in 'YYYY-MM-DDTHH:MM' format of the start of the period requested by the client for the appointment.
-            """,
-        ],
-<<<<<<< HEAD
+            """,
+        ],
+        updates: Annotated[
+            list[UpdateClaimDict],
+            """
+            The field to update, in English.
+
+            # Available fields
+            {% for name, info in call.initiate.claim_model().model_fields.items() %}
+            {% if not info.description %}
+            - {{ name }}
+            {% else %}
+            - '{{ name }}', {{ info.description }}
+            {% endif %}
+            {% endfor %}
+
+            # Data format
+            - For dates, use YYYY-MM-DD HH:MM format (e.g. 2024-02-01 18:58)
+            - For phone numbers, use E164 format (e.g. +33612345678)
+
+            # Data format
+            [{'field': '[field]', 'value': '[value]'}]
+
+            # Examples
+            - [{'field': 'policyholder_email', 'value': 'mariejeanne@gmail.com'}]
+            - [{'field': 'policyholder_name', 'value': 'Marie-Jeanne Duchemin'}, {'field': 'policyholder_phone', 'value': '+33612345678'}]
+            """,
+        ],
     ) -> str:
         """
         Use this if the customer wants to update one or more fields in the claim.
@@ -433,63 +452,100 @@
             - "I am looking in our database for your car insurance contract."
             - "I am searching for the procedure to declare a stolen luxury watch."
             - "I'm looking for this document in our database."
-=======
-        end_timestamp: Annotated[
-            str,
-            """
-            Date and time in 'YYYY-MM-DDTHH:MM' format of the end of the period requested by the client for the appointment.
->>>>>>> cdef8397
-            """,
-        ],
-    ) -> str:
-        """
-        Use this if you need to get the banking advisor available slots.
-
-        The function returns the available slot.
-
-        For example 'The advisor is available from 2024-07-11T16:00 to 2024-07-11T16:30'
-        """
-
-        with open("tests/config_slots.json") as f_in:
-            conf = json.load(f_in)
-        slots = [
-            {
-                "startTime": datetime.strptime(
-                    slot["startTime"]["dateTime"], "%Y-%m-%dT%H:%M"
-                ),
-                "endTime": datetime.strptime(
-                    slot["endTime"]["dateTime"], "%Y-%m-%dT%H:%M"
-                ),
-            }
-            for slot in conf["advisor"]["availability"]["timeSlots"]
-            if slot["startTime"]["dateTime"] >= start_timestamp
-            and slot["endTime"]["dateTime"] <= end_timestamp
-        ]
-        if len(slots) > 0:
-            return "The advisor is available from '%s' to '%s'." % (
-                slots[0]["startTime"].strftime("%a %d %b %Y %H:%M"),
-                slots[0]["endTime"].strftime("%a %d %b %Y %H:%M"),
-            )
-        else:
-            return "The advisor is not available at this period."
-
-    async def end_call(self) -> str:
-        """
-        Use this if the customer said they want to end the call.
-
-        # Behavior
-        1. Hangup the call for everyone
-        2. The call with Assistant is ended
+            """,
+        ],
+        queries: Annotated[
+            list[str],
+            "The text queries to perform the search, in English. Example: ['How much does it cost to repair a broken window?', 'What are the requirements to ask for a cyber attack insurance?']",
+        ],
+    ) -> str:
+        """
+        Use this if the customer wants to search for a public specific information you don't have.
 
         # Rules
-        - Requires an explicit verbal validation from the customer
-        - Never use this action directly after a recall
-
-        # Usage examples
-        - All participants are satisfied and agree to end the call
-        - Customer said 'bye bye'
-        """
-<<<<<<< HEAD
+        - Multiple queries should be used with different viewpoints and vocabulary
+        - The search should be as specific as possible
+
+        # Searchable topics
+        contract, law, regulation, article, procedure, guide
+
+        # Usage examples
+        - Find the article about the new law
+        - Know the procedure to declare a stolen luxury watch
+        - Understand the requirements to ask for a cyber attack insurance
+        """
+        await self.tts_callback(customer_response, self.style)
+        # Execute in parallel
+        tasks = await asyncio.gather(
+            *[
+                _search.training_asearch_all(text=query, lang="en-US")
+                for query in queries
+            ]
+        )
+        # Flatten, remove duplicates, and sort by score
+        trainings = sorted(set(training for task in tasks for training in task or []))
+        # Format documents for Content Safety scan compatibility
+        # See: https://learn.microsoft.com/en-us/azure/ai-services/openai/concepts/content-filter?tabs=warning%2Cpython-new#embedding-documents-in-your-prompt
+        trainings_str = "\n".join(
+            [
+                f"<documents>{escape(training.model_dump_json(exclude=TrainingModel.excluded_fields_for_llm()))}</documents>"
+                for training in trainings
+            ]
+        )
+        # Format results
+        res = "# Search results"
+        res += f"\n{trainings_str}"
+        return res
+
+    async def notify_emergencies(
+        self,
+        customer_response: Annotated[
+            str,
+            """
+            Phrase used to confirm the update, in the same language as the customer. This phrase will be spoken to the user.
+
+            # Rules
+            - Action should be rephrased in the present tense
+            - Must be in a single sentence
+
+            # Examples
+            - 'I am calling the firefighters to help you with the fire.'
+            - 'I am contacting the police for the accident with your neighbor.'
+            - 'I am notifying the emergency services right now.'
+            """,
+        ],
+        reason: Annotated[
+            str,
+            "The reason to notify the emergency services. Should be detailed enough to be understood by anyone. Example: 'A person is having a heart attack', 'A child is being attacked by a dog'.",
+        ],
+        location: Annotated[
+            str,
+            "The location of the emergency. Should be detailed enough to be understood by anyone. Should contains details like the floor, the building, the code to enter, etc. Example: '123 rue de la paix 75000 Paris, Building A, 3rd floor, code 1234', '12 avenue de la manivelle 13000 Marseille, behind the red door'.",
+        ],
+        contact: Annotated[
+            str,
+            "The local contact of a person on site. Should be detailed enough to be understood by anyone. Should contains details like the name, the phone number, etc. Example: 'Marie-Jeanne, +33735119775', 'Jean-Pierre, wear a red hat'.",
+        ],
+        service: Annotated[
+            Literal["police", "firefighters", "pharmacy", "veterinarian", "hospital"],
+            "The emergency service to notify.",
+        ],
+    ) -> str:
+        """
+        Use this if the customer wants to notify the emergency services for a specific reason.
+
+        # Behavior
+        1. A record is stored in the system
+        2. A notification is sent to the emergency services
+
+        # Rules
+        - Use it only if the situation is critical and requires immediate intervention
+
+        # Usage examples
+        - A child is lying on the ground and is not moving
+        - A neighbor is having a heart attack
+        - Someons is stuck in a car accident
+        """
         await self.tts_callback(customer_response, self.style)
         # TODO: Implement notification to emergency services for production usage
         logger.info(
@@ -498,15 +554,8 @@
             location,
             contact,
             reason,
-=======
-        await handle_play_text(
-            call=self.call,
-            client=self.client,
-            context=CallContextEnum.GOODBYE,
-            text=await CONFIG.prompts.tts.goodbye(self.call),
->>>>>>> cdef8397
         )
-        return "Call ended"
+        return f"Notifying {service} for {reason}"
 
     async def send_sms(
         self,
@@ -540,18 +589,10 @@
         - Send a confirmation, if the customer wants to have a written proof
         """
         await self.tts_callback(customer_response, self.style)
-<<<<<<< HEAD
-        # success = await _sms.asend(
-        #     content=message,
-        #     phone_number=self.call.initiate.phone_number,
-        # )
-=======
-        #        success = await _sms.asend(
-        #            content=message,
-        #            phone_number=self.call.initiate.phone_number,
-        #        )
->>>>>>> cdef8397
-        success = True
+        success = await _sms.asend(
+            content=message,
+            phone_number=self.call.initiate.phone_number,
+        )
         if not success:
             return "Failed to send SMS"
         self.call.messages.append(
@@ -630,7 +671,7 @@
 
             # Available short codes
             {% for available in call.initiate.lang.availables %}
-            - {{ available.short_code }} ({{ available.pronunciations[0] }})
+            - {{ available.short_code }} ({{ available.pronunciations_en[0] }})
             {% endfor %}
 
             # Data format
