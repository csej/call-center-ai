from datetime import datetime
from typing import Annotated, Any, Optional, Union

from pydantic import BaseModel, ConfigDict, EmailStr, Field, create_model
from pydantic.fields import FieldInfo

from helpers.pydantic_types.phone_numbers import PhoneNumber
from models.claim import ClaimFieldModel, ClaimTypeEnum


class LanguageEntryModel(BaseModel):
    """
    Language entry, containing the standard short code, an human name and the Azure Text-to-Speech voice name.

    See: https://learn.microsoft.com/en-us/azure/ai-services/speech-service/language-support?tabs=tts#supported-languages
    """

<<<<<<< HEAD
    custom_voice_endpoint_id: Optional[str] = None
    pronunciations_en: list[str]
=======
    pronunciations: list[str]
>>>>>>> cdef8397
    short_code: str
    voice: str

    @property
    def human_name(self) -> str:
        return self.pronunciations[0]

    def __str__(self):  # Pretty print for logs
        return self.short_code


class LanguageModel(BaseModel):
    """
    Manage language for the workflow.
    """

    default_short_code: str = "fr-FR"
    # Voice list from Azure TTS
    # See: https://learn.microsoft.com/en-us/azure/ai-services/speech-service/language-support?tabs=tts
    availables: list[LanguageEntryModel] = [
        LanguageEntryModel(
            pronunciations=["Français", "FR", "France"],
            short_code="fr-FR",
            voice="fr-FR-DeniseNeural",
        ),
        LanguageEntryModel(
            pronunciations=["Englais", "EN", "Etats-Unis"],
            short_code="en-US",
            voice="en-US-NancyNeural",
        ),
        LanguageEntryModel(
            pronunciations=["Espagnol", "ES", "Espagne"],
            short_code="es-ES",
            voice="es-ES-LiaNeural",
        ),
        LanguageEntryModel(
            pronunciations=["Chinois", "ZH", "Chine"],
            short_code="zh-CN",
            voice="zh-CN-XiaoqiuNeural",
        ),
    ]

    @property
    def default_lang(self) -> LanguageEntryModel:
        return next(
            (
                lang
                for lang in self.availables
                if self.default_short_code == lang.short_code
            ),
            self.availables[0],
        )


class WorkflowInitiateModel(BaseModel):
    agent_phone_number: PhoneNumber
    bot_company: str
    bot_name: str
    claim: list[ClaimFieldModel] = [
        ClaimFieldModel(
            description="Date and time of the incident",
            name="incident_datetime",
            type=ClaimTypeEnum.DATETIME,
        ),
        ClaimFieldModel(
            description="Description of the incident",
            name="incident_description",
            type=ClaimTypeEnum.TEXT,
        ),
        ClaimFieldModel(
            description="Location of the incident",
            name="incident_location",
            type=ClaimTypeEnum.TEXT,
        ),
        ClaimFieldModel(
            description="Injuries sustained during the incident",
            name="injuries",
            type=ClaimTypeEnum.TEXT,
        ),
        ClaimFieldModel(
            description="Involved parties in the incident",
            name="involved_parties",
            type=ClaimTypeEnum.TEXT,
        ),
        ClaimFieldModel(
            description="Medical records related to the incident",
            name="medical_records",
            type=ClaimTypeEnum.TEXT,
        ),
        ClaimFieldModel(
            description="Policy number of the customer",
            name="policy_number",
            type=ClaimTypeEnum.TEXT,
        ),
        ClaimFieldModel(
            description="Pre-existing damages",
            name="pre_existing_damages",
            type=ClaimTypeEnum.TEXT,
        ),
        ClaimFieldModel(
            description="Witnesses of the incident",
            name="witnesses",
            type=ClaimTypeEnum.TEXT,
        ),
    ]  # Configured like in v4 for compatibility
    lang: LanguageModel = LanguageModel()  # Object is fully defined by default
    prosody_rate: float = Field(
        default=1.0,
        ge=0.75,
        le=1.25,
    )
    task: str = (
        "Helping the customer to file an insurance claim. The customer is probably calling because they have a problem with something covered by their policy, but it's not certain. The assistant needs information from the customer to complete the claim. The conversation is over when all the data relevant to the case has been collected. Filling in as much information as possible is important for further processing."
    )

    def claim_model(self) -> type[BaseModel]:
        return _fields_to_pydantic(
            name="ClaimEntryModel",
            fields=[
                *self.claim,
                ClaimFieldModel(
                    description="Email of the customer",
                    name="policyholder_email",
                    type=ClaimTypeEnum.EMAIL,
                ),
                ClaimFieldModel(
                    description="First and last name of the customer",
                    name="policyholder_name",
                    type=ClaimTypeEnum.TEXT,
                ),
                ClaimFieldModel(
                    description="Phone number of the customer",
                    name="policyholder_phone",
                    type=ClaimTypeEnum.PHONE_NUMBER,
                ),
            ],
        )


class ConversationModel(BaseModel):
    initiate: WorkflowInitiateModel
    answer_hard_timeout_sec: int = Field(
        default=180,  # 3 mins
        serialization_alias="intelligence_hard_timeout_sec",  # Compatibility with v7
    )
    answer_soft_timeout_sec: int = Field(
        default=30,  # 30 secs
        serialization_alias="intelligence_soft_timeout_sec",  # Compatibility with v7
    )
    callback_timeout_hour: int = Field(
        default=72,  # 3 days
        serialization_alias="conversation_timeout_hour",  # Compatibility with v7
    )
    phone_silence_timeout_sec: int = Field(
        default=1,  # 1 second
        serialization_alias="voice_timeout_after_silence_sec",  # Compatibility with v7
    )
    slow_llm_for_chat: bool = Field(
        default=True,
        serialization_alias="use_slow_llm_for_chat_as_default",  # Compatibility with v7
    )
    voice_recognition_retry_max: int = Field(
        default=2,  # 2 retries
        serialization_alias="max_voice_recognition_retry",  # Compatibility with v7
    )


def _fields_to_pydantic(name: str, fields: list[ClaimFieldModel]) -> type[BaseModel]:
    field_definitions = {field.name: _field_to_pydantic(field) for field in fields}
    return create_model(
        name,
        **field_definitions,  # pyright: ignore
        __config__=ConfigDict(
            extra="ignore",  # Avoid validation errors, just ignore data
        ),
    )


def _field_to_pydantic(
    field: ClaimFieldModel,
) -> Union[Annotated[Any, ...], tuple[type, FieldInfo]]:
    field_type = _type_to_pydantic(field.type)
    return (
        Optional[field_type],
        Field(
            default=None,
            description=field.description,
        ),
    )


def _type_to_pydantic(
    data: ClaimTypeEnum,
) -> Union[type, Annotated[Any, ...]]:
    if data == ClaimTypeEnum.DATETIME:
        return datetime
    if data == ClaimTypeEnum.EMAIL:
        return EmailStr
    if data == ClaimTypeEnum.PHONE_NUMBER:
        return PhoneNumber
    if data == ClaimTypeEnum.TEXT:
        return str
    raise ValueError(f"Unsupported data: {data}")<|MERGE_RESOLUTION|>--- conflicted
+++ resolved
@@ -15,18 +15,14 @@
     See: https://learn.microsoft.com/en-us/azure/ai-services/speech-service/language-support?tabs=tts#supported-languages
     """
 
-<<<<<<< HEAD
     custom_voice_endpoint_id: Optional[str] = None
     pronunciations_en: list[str]
-=======
-    pronunciations: list[str]
->>>>>>> cdef8397
     short_code: str
     voice: str
 
     @property
     def human_name(self) -> str:
-        return self.pronunciations[0]
+        return self.pronunciations_en[0]
 
     def __str__(self):  # Pretty print for logs
         return self.short_code
@@ -42,22 +38,22 @@
     # See: https://learn.microsoft.com/en-us/azure/ai-services/speech-service/language-support?tabs=tts
     availables: list[LanguageEntryModel] = [
         LanguageEntryModel(
-            pronunciations=["Français", "FR", "France"],
+            pronunciations_en=["Français", "FR", "France"],
             short_code="fr-FR",
             voice="fr-FR-DeniseNeural",
         ),
         LanguageEntryModel(
-            pronunciations=["Englais", "EN", "Etats-Unis"],
+            pronunciations_en=["Englais", "EN", "Etats-Unis"],
             short_code="en-US",
             voice="en-US-NancyNeural",
         ),
         LanguageEntryModel(
-            pronunciations=["Espagnol", "ES", "Espagne"],
+            pronunciations_en=["Espagnol", "ES", "Espagne"],
             short_code="es-ES",
             voice="es-ES-LiaNeural",
         ),
         LanguageEntryModel(
-            pronunciations=["Chinois", "ZH", "Chine"],
+            pronunciations_en=["Chinois", "ZH", "Chine"],
             short_code="zh-CN",
             voice="zh-CN-XiaoqiuNeural",
         ),
